--- conflicted
+++ resolved
@@ -80,24 +80,12 @@
     phase.add_objective('energy', loc='final', ref0=0, ref=1E7)
 
     # Boundary Constraints
-<<<<<<< HEAD
-    phase.add_boundary_constraint('y', loc='final', lower=305, ref=100)  # Constraint for the final vertical displacement
-    phase.add_boundary_constraint('x', loc='final', equals=900, ref=100)  # Constraint for the final horizontal displacement
-    phase.add_boundary_constraint('x_dot', loc='final', equals=67., ref=100)  # Constraint for the final horizontal speed
-
-    # Path Constraints
-    phase.add_path_constraint('y', lower=0., upper=305, ref=300)  # Constraint for the minimum vertical displacement
-    phase.add_path_constraint('acc', upper=0.3, ref=1.0)  # Constraint for the acceleration magnitude
-    phase.add_path_constraint('aoa', lower=-15, upper=15, ref0=-15, ref=15)  # Constraint for the acceleration magnitude
-    phase.add_path_constraint('thrust', lower=10, ref0=10, ref=100)  # Constraint for the thrust magnitude
-=======
     phase.add_boundary_constraint('y', loc='final', lower=305,
                                   ref=100)  # Constraint for the final vertical displacement
     phase.add_boundary_constraint('x', loc='final', equals=900,
                                   ref=100)  # Constraint for the final horizontal displacement
     phase.add_boundary_constraint('x_dot', loc='final', equals=67.,
                                   ref=100)  # Constraint for the final horizontal speed
->>>>>>> 5a715c24
 
     # Path Constraints
     phase.add_path_constraint('y', lower=0., upper=305,
